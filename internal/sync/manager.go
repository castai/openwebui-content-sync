package sync

import (
	"context"
	"crypto/sha256"
	"encoding/json"
	"fmt"
	"os"
	"path/filepath"
	"time"

	"github.com/openwebui-content-sync/internal/adapter"
	"github.com/openwebui-content-sync/internal/config"
	"github.com/openwebui-content-sync/internal/openwebui"
	"github.com/sirupsen/logrus"
)

// Manager handles synchronization between adapters and OpenWebUI
type Manager struct {
	openwebuiClient openwebui.ClientInterface
	storagePath     string
	knowledgeID     string
	fileIndex       map[string]*FileMetadata
	indexPath       string
}

// FileMetadata stores metadata about synced files
type FileMetadata struct {
	Path        string    `json:"path"`
	Hash        string    `json:"hash"`
	FileID      string    `json:"file_id"`
	Source      string    `json:"source"`
	KnowledgeID string    `json:"knowledge_id,omitempty"`
	SyncedAt    time.Time `json:"synced_at"`
	Modified    time.Time `json:"modified"`
}

// NewManager creates a new sync manager
func NewManager(openwebuiConfig config.OpenWebUIConfig, storageConfig config.StorageConfig) (*Manager, error) {
	client := openwebui.NewClient(openwebuiConfig.BaseURL, openwebuiConfig.APIKey)

	// Ensure storage directory exists
	if err := os.MkdirAll(storageConfig.Path, 0755); err != nil {
		return nil, fmt.Errorf("failed to create storage directory: %w", err)
	}

	indexPath := filepath.Join(storageConfig.Path, "file_index.json")

	manager := &Manager{
		openwebuiClient: client,
		storagePath:     storageConfig.Path,
		indexPath:       indexPath,
		fileIndex:       make(map[string]*FileMetadata),
	}

	// Load existing file index
	if err := manager.loadFileIndex(); err != nil {
		logrus.Warnf("Failed to load file index: %v", err)
	}

	return manager, nil
}

// SetKnowledgeID sets the knowledge ID for file operations
func (m *Manager) SetKnowledgeID(knowledgeID string) {
	logrus.Debugf("Setting knowledge ID: %s", knowledgeID)
	m.knowledgeID = knowledgeID
}

// InitializeFileIndex populates the file index with existing files from OpenWebUI
func (m *Manager) InitializeFileIndex(ctx context.Context, adapters []adapter.Adapter) error {
	// Collect all knowledge IDs that will be used by adapters
	knowledgeIDs := make(map[string]bool)

	// Add fallback knowledge ID if set
	if m.knowledgeID != "" {
		knowledgeIDs[m.knowledgeID] = true
	}

	// Collect knowledge IDs from adapters
	for _, adpt := range adapters {
		files, err := adpt.FetchFiles(ctx)
		if err != nil {
			logrus.Warnf("Failed to fetch files from adapter %s during initialization: %v", adpt.Name(), err)
			continue
		}

		for _, file := range files {
			if file.KnowledgeID != "" {
				knowledgeIDs[file.KnowledgeID] = true
			}
		}
	}

	if len(knowledgeIDs) == 0 {
		logrus.Debugf("No knowledge IDs found, skipping file index initialization")
		return nil
	}

	logrus.Info("Initializing file index from OpenWebUI knowledge bases...")

	// Initialize file index for each knowledge base
	for knowledgeID := range knowledgeIDs {
		logrus.Debugf("Initializing file index for knowledge base: %s", knowledgeID)

		// Get files from the knowledge source
		files, err := m.openwebuiClient.GetKnowledgeFiles(ctx, knowledgeID)
		if err != nil {
			logrus.Warnf("Failed to get files from knowledge source %s: %v", knowledgeID, err)
			continue
		}

		logrus.Debugf("Found %d existing files in knowledge source %s", len(files), knowledgeID)

		// Add files to existing index (merge instead of replace)
		for _, file := range files {
			// Use filename as path if no path is available
			filePath := file.Path
			if filePath == "" {
				filePath = file.Meta.Name
			}

			// For existing files from OpenWebUI, use just the filename as the key
			// This avoids the "unknown:filename" issue and makes it easier to match
			// with files that will be synced from adapters
			fileKey := filePath

			// Check if we already have this file in the index (from previous syncs)
			if existing, exists := m.fileIndex[fileKey]; exists {
				// If we already have the file with a hash from an adapter, keep that hash
				// Only update the file ID and knowledge ID if they're missing
				if existing.Source != "openwebui" {
					logrus.Debugf("File %s already in index from %s, keeping existing hash", fileKey, existing.Source)
					// Update file ID and knowledge ID if they're missing
					if existing.FileID == "" {
						existing.FileID = file.ID
					}
					if existing.KnowledgeID == "" {
						existing.KnowledgeID = knowledgeID
					}
					continue
				}
			}

			// Use file ID as hash since OpenWebUI doesn't provide content hash
			// This means we won't detect content changes, but we can track file existence
			fileHash := file.ID
			if file.Hash != "" {
				fileHash = file.Hash
			}

			// Create file metadata
			metadata := &FileMetadata{
				Path:        filePath,
				Hash:        fileHash,
				FileID:      file.ID,
				Source:      "openwebui", // Mark as existing from OpenWebUI
				KnowledgeID: knowledgeID, // Set the specific knowledge ID
				SyncedAt:    time.Unix(file.CreatedAt, 0),
				Modified:    time.Unix(file.UpdatedAt, 0),
			}

			m.fileIndex[fileKey] = metadata
			logrus.Debugf("Added existing file to index: %s (ID: %s, Hash: %s, Knowledge: %s)", filePath, file.ID, fileHash, knowledgeID)
		}
	}

	logrus.Infof("File index now contains %d files from %d knowledge bases", len(m.fileIndex), len(knowledgeIDs))

	// Save the updated index
	if err := m.saveFileIndex(); err != nil {
		logrus.Warnf("Failed to save initialized file index: %v", err)
	}

	return nil
}

// SyncFiles synchronizes files from adapters to OpenWebUI
func (m *Manager) SyncFiles(ctx context.Context, adapters []adapter.Adapter) error {
	logrus.Info("Starting file synchronization")

	// List available knowledge sources for debugging
	logrus.Debugf("Listing available knowledge sources...")
	knowledgeList, err := m.openwebuiClient.ListKnowledge(ctx)
	if err != nil {
		logrus.Warnf("Failed to list knowledge sources: %v", err)
	} else {
		logrus.Debugf("Available knowledge sources:")
		for _, knowledge := range knowledgeList {
			logrus.Debugf("  - ID: %s, Name: %s, Description: %s", knowledge.ID, knowledge.Name, knowledge.Description)
		}
	}

	// Track files that are currently present in repositories
	currentFiles := make(map[string]bool)

	for _, adpt := range adapters {
		// Check if context is cancelled before processing each adapter
		select {
		case <-ctx.Done():
			logrus.Info("Sync cancelled, stopping file synchronization")
			return ctx.Err()
		default:
		}

		logrus.Infof("Syncing files from adapter: %s", adpt.Name())

		files, err := adpt.FetchFiles(ctx)
		if err != nil {
			logrus.Errorf("Failed to fetch files from adapter %s: %v", adpt.Name(), err)
			continue
		}

		logrus.Debugf("Fetched %d files from adapter %s", len(files), adpt.Name())

		for _, file := range files {
			// Check if context is cancelled before processing each file
			select {
			case <-ctx.Done():
				logrus.Info("Sync cancelled, stopping file synchronization")
				return ctx.Err()
			default:
			}

			filename := filepath.Base(file.Path)
			currentFiles[filename] = true // Track by filename to match OpenWebUI behavior

			if err := m.syncFile(ctx, file, adpt.Name()); err != nil {
				logrus.Errorf("Failed to sync file %s: %v", file.Path, err)
				continue
			}
		}

		// Update last sync time
		adpt.SetLastSync(time.Now())
	}

	// Clean up orphaned files (files that are no longer in repositories)
	if err := m.cleanupOrphanedFiles(ctx, currentFiles); err != nil {
		logrus.Errorf("Failed to cleanup orphaned files: %v", err)
	}

	// Save updated file index
	if err := m.saveFileIndex(); err != nil {
		logrus.Errorf("Failed to save file index: %v", err)
	}

	logrus.Info("File synchronization completed")
	return nil
}

// syncFile synchronizes a single file
func (m *Manager) syncFile(ctx context.Context, file *adapter.File, source string) error {
	filename := filepath.Base(file.Path)

	// Skip files with empty content as OpenWebUI rejects them
	if len(file.Content) == 0 {
		logrus.Warnf("Skipping file %s: content is empty", file.Path)
		return nil
	}

	// Find existing file by multiple criteria
	var existing *FileMetadata
	var exists bool
	var matchReason string

	// First, try to find by exact filename match
	if existing, exists = m.fileIndex[filename]; exists {
		matchReason = "filename"
	} else {
		// If not found by filename, search by hash to find potential matches
		for _, metadata := range m.fileIndex {
			if metadata.Hash == file.Hash {
				existing = metadata
				exists = true
				matchReason = "hash"
				break
			}
		}
	}

	if exists {
		logrus.Debugf("Found existing file %s by %s (existing: %s, new: %s)", filename, matchReason, existing.Path, file.Path)
<<<<<<< HEAD
=======

		// Check if it's the same content (but only for files from the same source type)
		// Files from "openwebui" have file IDs as hashes, not content hashes, so we can't compare them
		if existing.Source != "openwebui" && existing.Hash == file.Hash {
			logrus.Debugf("File %s unchanged, skipping", file.Path)
			return nil
		}
		if existing.Source != "openwebui" && existing.Hash != file.Hash {
			logrus.Infof("File %s has changed, updating", file.Path)
		}
>>>>>>> 91f9e1e0
	}

	if exists {
		// Check if the file is already in the correct knowledge base
		fileKnowledgeID := file.KnowledgeID
		if fileKnowledgeID == "" {
			fileKnowledgeID = m.knowledgeID
		}

		existingKnowledgeID := existing.KnowledgeID
		if existingKnowledgeID == "" {
			existingKnowledgeID = m.knowledgeID
		}

		// If the file exists in the same knowledge base, check if it needs updating
		if existingKnowledgeID == fileKnowledgeID {
			// For files from OpenWebUI (source: "openwebui"), or entries without a file ID,
			// we should not skip on hash equality because remote state may have changed.
			if existing.Source == "openwebui" || existing.FileID == "" {
				logrus.Debugf("Existing entry came from OpenWebUI or missing file ID; proceeding to upload to ensure consistency")
			} else {
				// For files we previously uploaded (adapter source), allow hash-based skip
				if existing.Hash == file.Hash {
					logrus.Debugf("File %s unchanged (hash match for adapter source), skipping upload", file.Path)
					return nil
				}
				logrus.Infof("File %s has changed, updating", file.Path)
			}

			// Remove old file from knowledge and delete the file if knowledge ID is set
			if fileKnowledgeID != "" && existing.FileID != "" {
				logrus.Debugf("Removing old file %s from knowledge %s", existing.FileID, fileKnowledgeID)
				if err := m.openwebuiClient.RemoveFileFromKnowledge(ctx, fileKnowledgeID, existing.FileID); err != nil {
					logrus.Warnf("Failed to remove old file from knowledge: %v", err)
					// Continue with upload even if removal fails
				} else {
					logrus.Debugf("Successfully removed old file from knowledge")
				}

				// Delete the actual file from OpenWebUI to prevent filename conflicts
				logrus.Debugf("Deleting old file %s from OpenWebUI", existing.FileID)
				if err := m.openwebuiClient.DeleteFile(ctx, existing.FileID); err != nil {
					logrus.Warnf("Failed to delete old file from OpenWebUI: %v", err)
					// Continue with upload even if deletion fails
				} else {
					logrus.Debugf("Successfully deleted old file from OpenWebUI")
				}
			}
		} else {
			// File exists in a different knowledge base, we need to upload it to the new one
			logrus.Debugf("File %s exists in different knowledge base (%s -> %s), uploading to new knowledge base", file.Path, existingKnowledgeID, fileKnowledgeID)
		}
	}

	// Save file to local storage
	localPath := filepath.Join(m.storagePath, "files", source, file.Path)
	if err := m.saveFileLocally(localPath, file.Content); err != nil {
		return fmt.Errorf("failed to save file locally: %w", err)
	}

	// Upload to OpenWebUI
	logrus.Debugf("Starting file upload to OpenWebUI for: %s", file.Path)
	uploadedFile, err := m.openwebuiClient.UploadFile(ctx, filepath.Base(file.Path), file.Content)
	if err != nil {
		return fmt.Errorf("failed to upload file to OpenWebUI: %w", err)
	}

	logrus.Debugf("File uploaded successfully: ID=%s, Filename=%s", uploadedFile.ID, uploadedFile.Filename)

	// Add to knowledge if knowledge ID is set (use file's knowledge ID if available, otherwise manager's)
	knowledgeID := file.KnowledgeID
	if knowledgeID == "" {
		knowledgeID = m.knowledgeID
	}

	if knowledgeID != "" {
		logrus.Debugf("Adding file %s to knowledge %s", uploadedFile.ID, knowledgeID)
		if err := m.openwebuiClient.AddFileToKnowledge(ctx, knowledgeID, uploadedFile.ID); err != nil {
			logrus.Errorf("Failed to add file to knowledge: %v", err)
			return fmt.Errorf("failed to add file to knowledge: %w", err)
		}
		logrus.Debugf("File successfully added to knowledge")
	} else {
		logrus.Warnf("No knowledge ID set, file uploaded but not added to any knowledge base")
	}

	// Update file index - only if file doesn't exist or was updated
	if !exists || existing.Hash != file.Hash {
		// Use filename as the key to match OpenWebUI behavior
		key := filepath.Base(file.Path)

		// If we found an existing file by hash but with different filename, update the key
		if exists && matchReason == "hash" && existing.Path != file.Path {
			// Remove the old entry and add with new key
			delete(m.fileIndex, filepath.Base(existing.Path))
			logrus.Debugf("Updating file key from %s to %s", filepath.Base(existing.Path), key)
		}

		m.fileIndex[key] = &FileMetadata{
			Path:        file.Path, // Store full path in metadata
			Hash:        file.Hash,
			FileID:      uploadedFile.ID,
			Source:      source,
			KnowledgeID: knowledgeID,
			SyncedAt:    time.Now(),
			Modified:    file.Modified,
		}
		logrus.Debugf("Updated file index with file: %s (ID: %s, key: %s)", file.Path, uploadedFile.ID, key)
	} else {
		logrus.Debugf("File %s already exists and unchanged, keeping existing metadata", file.Path)
	}

	logrus.Debugf("File index now contains %d files", len(m.fileIndex))

	logrus.Infof("Successfully synced file: %s", file.Path)
	return nil
}

// cleanupOrphanedFiles removes files from OpenWebUI that are no longer present in repositories
func (m *Manager) cleanupOrphanedFiles(ctx context.Context, currentFiles map[string]bool) error {
	logrus.Debugf("Checking for orphaned files...")

	var orphanedFiles []string
	for fileKey, metadata := range m.fileIndex {
		// Check if file is still present in current files
		filename := filepath.Base(metadata.Path)
		if filename == "" {
			filename = filepath.Base(fileKey)
		}

		// A file is orphaned if:
		// 1. It's not in the current files list by filename
		// 2. It's from OpenWebUI (not from an adapter)
		// 3. It has a valid file ID (can be removed)
		if !currentFiles[filename] && metadata.Source == "openwebui" && metadata.FileID != "" {
			orphanedFiles = append(orphanedFiles, fileKey)
			logrus.Debugf("Marking file as orphaned: %s (filename: %s, source: %s)", fileKey, filename, metadata.Source)
		} else if !currentFiles[filename] {
			logrus.Debugf("File not in current files but keeping: %s (filename: %s, source: %s, fileID: %s)", fileKey, filename, metadata.Source, metadata.FileID)
		}
	}

	if len(orphanedFiles) == 0 {
		logrus.Debugf("No orphaned files found")
		return nil
	}

	logrus.Infof("Found %d orphaned files to remove", len(orphanedFiles))

	for _, fileKey := range orphanedFiles {
		metadata := m.fileIndex[fileKey]

		// Remove from knowledge if knowledge ID is set (use file's knowledge ID if available, otherwise manager's)
		knowledgeID := metadata.KnowledgeID
		if knowledgeID == "" {
			knowledgeID = m.knowledgeID
		}

		if knowledgeID != "" && metadata.FileID != "" {
			logrus.Debugf("Removing orphaned file %s (ID: %s) from knowledge %s", metadata.Path, metadata.FileID, knowledgeID)
			if err := m.openwebuiClient.RemoveFileFromKnowledge(ctx, knowledgeID, metadata.FileID); err != nil {
				logrus.Warnf("Failed to remove orphaned file from knowledge: %v", err)
				// Continue with other files even if one fails
			} else {
				logrus.Debugf("Successfully removed orphaned file from knowledge")
			}
		} else {
			logrus.Debugf("Skipping orphaned file %s - no knowledge ID or file ID available", metadata.Path)
		}

		// Remove from file index
		delete(m.fileIndex, fileKey)
		logrus.Infof("Removed orphaned file: %s", metadata.Path)
	}

	return nil
}

// saveFileLocally saves a file to the local storage
func (m *Manager) saveFileLocally(path string, content []byte) error {
	// Create directory if it doesn't exist
	dir := filepath.Dir(path)
	if err := os.MkdirAll(dir, 0755); err != nil {
		return fmt.Errorf("failed to create directory: %w", err)
	}

	// Write file
	if err := os.WriteFile(path, content, 0644); err != nil {
		return fmt.Errorf("failed to write file: %w", err)
	}

	return nil
}

// loadFileIndex loads the file index from disk
func (m *Manager) loadFileIndex() error {
	if _, err := os.Stat(m.indexPath); os.IsNotExist(err) {
		return nil // Index doesn't exist yet
	}

	data, err := os.ReadFile(m.indexPath)
	if err != nil {
		return fmt.Errorf("failed to read file index: %w", err)
	}

	if err := json.Unmarshal(data, &m.fileIndex); err != nil {
		return fmt.Errorf("failed to unmarshal file index: %w", err)
	}

	return nil
}

// saveFileIndex saves the file index to disk
func (m *Manager) saveFileIndex() error {
	logrus.Debugf("Saving file index to: %s", m.indexPath)
	logrus.Debugf("File index contains %d files", len(m.fileIndex))

	data, err := json.MarshalIndent(m.fileIndex, "", "  ")
	if err != nil {
		logrus.Errorf("Failed to marshal file index: %v", err)
		return fmt.Errorf("failed to marshal file index: %w", err)
	}

	logrus.Debugf("File index JSON size: %d bytes", len(data))

	if err := os.WriteFile(m.indexPath, data, 0644); err != nil {
		logrus.Errorf("Failed to write file index to %s: %v", m.indexPath, err)
		return fmt.Errorf("failed to write file index: %w", err)
	}

	logrus.Debugf("Successfully saved file index to: %s", m.indexPath)
	return nil
}

// GetFileHash calculates the hash of a file
func GetFileHash(content []byte) string {
	hash := sha256.Sum256(content)
	return fmt.Sprintf("%x", hash)
}<|MERGE_RESOLUTION|>--- conflicted
+++ resolved
@@ -281,8 +281,7 @@
 
 	if exists {
 		logrus.Debugf("Found existing file %s by %s (existing: %s, new: %s)", filename, matchReason, existing.Path, file.Path)
-<<<<<<< HEAD
-=======
+
 
 		// Check if it's the same content (but only for files from the same source type)
 		// Files from "openwebui" have file IDs as hashes, not content hashes, so we can't compare them
@@ -293,7 +292,6 @@
 		if existing.Source != "openwebui" && existing.Hash != file.Hash {
 			logrus.Infof("File %s has changed, updating", file.Path)
 		}
->>>>>>> 91f9e1e0
 	}
 
 	if exists {
